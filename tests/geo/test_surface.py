import unittest
from pathlib import Path
import numpy as np

from simsopt.core.dofs import Dofs
from simsopt.core.optimizable import optimizable
from simsopt.geo.surfacerzfourier import SurfaceRZFourier
from simsopt.geo.surfacegarabedian import SurfaceGarabedian
from simsopt.geo.surfacexyzfourier import SurfaceXYZFourier

TEST_DIR = (Path(__file__).parent / ".." / "test_files").resolve()

<<<<<<< HEAD
def get_exact_surface():
    X = np.loadtxt('./NCSX_xyz_points/X.txt')
    Y = np.loadtxt('./NCSX_xyz_points/Y.txt')
    Z = np.loadtxt('./NCSX_xyz_points/Z.txt')
    xyz = np.concatenate( (X[:,:, None] ,  Y[:,:,None], Z[:,:, None]), axis = 2) 
    ntor = 16 
    mpol = 10
    
    nfp = 1
    stellsym = False
    nphi = 33
    ntheta = 21
    
    phis = np.linspace(0, 1, nphi, endpoint=False)
    thetas = np.linspace(0, 1, ntheta, endpoint=False)
    s = SurfaceXYZFourier(mpol=mpol, ntor=ntor, nfp = nfp, stellsym=stellsym, quadpoints_phi = phis, quadpoints_theta = thetas)
    
    s.least_squares_fit(xyz)
    return s

class SurfaceXYZFourierTests(unittest.TestCase):
    def test_aspect_ratio1(self):
        """
        This is a simple aspect ratio validation on a torus with minor radius = r1
        and major radius = r2, where 0.1 <= r1 <= r2 are random numbers
        """
        mpol = 4
        ntor = 3
        nfp = 2
        phis = np.linspace(0, 1, 31, endpoint=False)
        thetas = np.linspace(0, 1, 31, endpoint=False)
        

        stellsym = False
        s = SurfaceXYZFourier(mpol=mpol, ntor=ntor, nfp = nfp, stellsym = stellsym, quadpoints_phi = phis, quadpoints_theta = thetas)
        s.xc = s.xc * 0
        s.ys = s.xs * 0
        s.zs = s.zs * 0
        r1 = np.random.random_sample() + 0.1
        r2 = np.random.random_sample() + 0.1
        major_R = np.max([r1,r2])
        minor_R = np.min([r1,r2])
        s.xc[0, ntor] = major_R
        s.xc[1, ntor] = minor_R
        s.zs[1, ntor] = minor_R
        
        print("AR approx: ", s.aspect_ratio(), "Exact: " ,major_R/minor_R)
        self.assertAlmostEqual(s.aspect_ratio() , major_R/minor_R)

    def test_aspect_ratio2(self):
        """
        This test validates the VMEC aspect ratio computation in the Surface class by 
        comparing with an approximation based on cross section computations.
        """
        s = get_exact_surface()
        num_cs = 400
        cs_area = np.zeros( (num_cs,) )
        
        def PolyArea(x,y):
            return 0.5*np.abs(np.dot(x,np.roll(y,1))-np.dot(y,np.roll(x,1)))
        
        angle = np.linspace( -np.pi, np.pi, num_cs , endpoint = False)
        for idx in range(num_cs):
            if idx % 10 == 0:
                print("cs number:", idx, angle[idx])
            cs = s.cross_section(angle[idx], theta_resolution = 400)
            R = np.sqrt( cs[:,0]**2 + cs[:,1]**2)
            Z = cs[:,2]
            cs_area[idx] = PolyArea(R,Z)


        mean_cross_sectional_area = np.mean(cs_area)
        R_minor = np.sqrt( mean_cross_sectional_area / np.pi )
        R_major = np.abs(s.volume()) / (2. * np.pi**2 * R_minor**2)
        AR_cs = R_major / R_minor
        AR = s.aspect_ratio()

        rel_err = np.abs(AR-AR_cs) / AR
        print("AR rel error is:", rel_err)
        assert rel_err < 1e-4

#    def test_cross_section(self):
#        s = get_exact_surface()
#        cs = s.cross_section(2. * np.pi*2.1342432, theta_resolution = 50)
#        cs = np.concatenate( (cs, cs[0,:][None,:]) , axis = 0 )
#
#        
#        from mayavi import mlab
#        mlab.points3d(cs[:,0], cs[:,1], cs[:,2])
#        s.plot()
=======
>>>>>>> b8a2f925


class SurfaceRZFourierTests(unittest.TestCase):
    def test_init(self):
        s = SurfaceRZFourier(nfp=2, mpol=3, ntor=2)
        self.assertEqual(s.rc.shape, (4, 5))
        self.assertEqual(s.zs.shape, (4, 5))

        s = SurfaceRZFourier(nfp=10, mpol=1, ntor=3, stellsym=False)
        self.assertEqual(s.rc.shape, (2, 7))
        self.assertEqual(s.zs.shape, (2, 7))
        self.assertEqual(s.rs.shape, (2, 7))
        self.assertEqual(s.zc.shape, (2, 7))

    def test_area_volume(self):
        """
        Test the calculation of area and volume for an axisymmetric surface
        """
        s = SurfaceRZFourier()
        s.rc[0, 0] = 1.3
        s.rc[1, 0] = 0.4
        s.zs[1, 0] = 0.2

        true_area = 15.827322032265993
        true_volume = 2.0528777154265874
        self.assertAlmostEqual(s.area(), true_area, places=4)
        self.assertAlmostEqual(s.volume(), true_volume, places=3)

    def test_get_dofs(self):
        """
        Test that we can convert the degrees of freedom into a 1D vector
        """

        # First try an axisymmetric surface for simplicity:
        s = SurfaceRZFourier()
        s.rc[0, 0] = 1.3
        s.rc[1, 0] = 0.4
        s.zs[0, 0] = 0.3
        s.zs[1, 0] = 0.2
        dofs = s.get_dofs()
        self.assertEqual(dofs.shape, (3,))
        self.assertAlmostEqual(dofs[0], 1.3)
        self.assertAlmostEqual(dofs[1], 0.4)
        self.assertAlmostEqual(dofs[2], 0.2)

        # Now try a nonaxisymmetric shape:
        s = SurfaceRZFourier(mpol=3, ntor=1)
        s.rc[:, :] = [[100, 2, 3], [4, 5, 6], [7, 8, 9], [10, 11, 12]] 
        s.zs[:, :] = [[101, 102, 13], [14, 15, 16], [17, 18, 19], [20, 21, 22]] 
        dofs = s.get_dofs()
        self.assertEqual(dofs.shape, (21,))
        for j in range(21):
            self.assertAlmostEqual(dofs[j], j + 2)
        
    def test_set_dofs(self):
        """
        Test that we can set the shape from a 1D vector
        """

        # First try an axisymmetric surface for simplicity:
        s = SurfaceRZFourier()
        s.set_dofs([2.9, -1.1, 0.7])
        self.assertAlmostEqual(s.rc[0, 0], 2.9)
        self.assertAlmostEqual(s.rc[1, 0], -1.1)
        self.assertAlmostEqual(s.zs[1, 0], 0.7)
        
        # Now try a nonaxisymmetric shape:
        s = SurfaceRZFourier(mpol=3, ntor=1)
        s.set_dofs(np.array(list(range(21))) + 1)
        self.assertAlmostEqual(s.rc[0, 0], 0)
        self.assertAlmostEqual(s.rc[0, 1], 1)
        self.assertAlmostEqual(s.rc[0, 2], 2)
        self.assertAlmostEqual(s.rc[1, 0], 3)
        self.assertAlmostEqual(s.rc[1, 1], 4)
        self.assertAlmostEqual(s.rc[1, 2], 5)
        self.assertAlmostEqual(s.rc[2, 0], 6)
        self.assertAlmostEqual(s.rc[2, 1], 7)
        self.assertAlmostEqual(s.rc[2, 2], 8)
        self.assertAlmostEqual(s.rc[3, 0], 9)
        self.assertAlmostEqual(s.rc[3, 1], 10)
        self.assertAlmostEqual(s.rc[3, 2], 11)

        self.assertAlmostEqual(s.zs[0, 0], 0)
        self.assertAlmostEqual(s.zs[0, 1], 0)
        self.assertAlmostEqual(s.zs[0, 2], 12)
        self.assertAlmostEqual(s.zs[1, 0], 13)
        self.assertAlmostEqual(s.zs[1, 1], 14)
        self.assertAlmostEqual(s.zs[1, 2], 15)
        self.assertAlmostEqual(s.zs[2, 0], 16)
        self.assertAlmostEqual(s.zs[2, 1], 17)
        self.assertAlmostEqual(s.zs[2, 2], 18)
        self.assertAlmostEqual(s.zs[3, 0], 19)
        self.assertAlmostEqual(s.zs[3, 1], 20)
        self.assertAlmostEqual(s.zs[3, 2], 21)
        
    def test_from_focus(self):
        """
        Try reading in a focus-format file.
        """
        filename = TEST_DIR / 'tf_only_half_tesla.plasma'

        s = SurfaceRZFourier.from_focus(filename)

        self.assertEqual(s.nfp, 3)
        self.assertTrue(s.stellsym)
        self.assertEqual(s.rc.shape, (11, 13))
        self.assertEqual(s.zs.shape, (11, 13))
        self.assertAlmostEqual(s.rc[0, 6], 1.408922E+00)
        self.assertAlmostEqual(s.rc[0, 7], 2.794370E-02)
        self.assertAlmostEqual(s.zs[0, 7], -1.909220E-02)
        self.assertAlmostEqual(s.rc[10, 12], -6.047097E-05)
        self.assertAlmostEqual(s.zs[10, 12], 3.663233E-05)

        self.assertAlmostEqual(s.get_rc(0,0), 1.408922E+00)
        self.assertAlmostEqual(s.get_rc(0,1), 2.794370E-02)
        self.assertAlmostEqual(s.get_zs(0,1), -1.909220E-02)
        self.assertAlmostEqual(s.get_rc(10,6), -6.047097E-05)
        self.assertAlmostEqual(s.get_zs(10,6), 3.663233E-05)

        true_area = 24.5871075268402
        true_volume = 2.96201898538042
        #print("computed area: ", area, ", correct value: ", true_area, \
        #    " , difference: ", area - true_area)
        #print("computed volume: ", volume, ", correct value: ", \
        #    true_volume, ", difference:", volume - true_volume)
        self.assertAlmostEqual(s.area(), true_area, places=4)
        self.assertAlmostEqual(s.volume(), true_volume, places=3)

    def test_derivatives(self):
        """
        Check the automatic differentiation for area and volume.
        """
        for mpol in range(1, 3):
            for ntor in range(2):
                for nfp in range(1, 4):
                    s = SurfaceRZFourier(nfp=nfp, mpol=mpol, ntor=ntor)
                    x0 = s.get_dofs()
                    x = np.random.rand(len(x0)) - 0.5
                    x[0] = np.random.rand() + 2
                    # This surface will probably self-intersect, but I
                    # don't think this actually matters here.
                    s.set_dofs(x)

                    dofs = Dofs([s.area, s.volume])
                    jac = dofs.jac()
                    fd_jac = dofs.fd_jac()
                    print('difference for surface test_derivatives:', jac - fd_jac)
                    np.testing.assert_allclose(jac, fd_jac, rtol=1e-4, atol=1e-4)

    def test_change_resolution(self):
        """
        Check that we can change mpol and ntor.
        """
        for mpol in [1, 2]:
            for ntor in [0, 1]:
                s = SurfaceRZFourier(mpol=mpol, ntor=ntor)
                n = len(s.get_dofs())
                s.set_dofs((np.random.rand(n) - 0.5) * 0.01)
                s.set_rc(0, 0, 1.0)
                s.set_rc(1, 0, 0.1)
                s.set_zs(1, 0, 0.13)
                v1 = s.volume()
                a1 = s.area()
                
                s.change_resolution(mpol+1, ntor)
                s.recalculate = True
                v2 = s.volume()
                a2 = s.area()
                self.assertAlmostEqual(v1, v2)
                self.assertAlmostEqual(a1, a2)

                s.change_resolution(mpol, ntor+1)
                s.recalculate = True
                v2 = s.volume()
                a2 = s.area()
                self.assertAlmostEqual(v1, v2)
                self.assertAlmostEqual(a1, a2)

                s.change_resolution(mpol+1, ntor+1)
                s.recalculate = True
                v2 = s.volume()
                a2 = s.area()
                self.assertAlmostEqual(v1, v2)
                self.assertAlmostEqual(a1, a2)

        
class SurfaceGarabedianTests(unittest.TestCase):
    def test_init(self):
        """
        Check that the default surface is what we expect, and that the
        'names' array is correctly aligned.
        """
        s = optimizable(SurfaceGarabedian(nmin=-1, nmax=2, mmin=-2, mmax=5))
        self.assertAlmostEqual(s.Delta[2, 1], 0.1)
        self.assertAlmostEqual(s.Delta[3, 1], 1.0)
        self.assertAlmostEqual(s.get('Delta(0,0)'), 0.1)
        self.assertAlmostEqual(s.get('Delta(1,0)'), 1.0)
        # Verify all other elements are 0:
        d = np.copy(s.Delta)
        d[2, 1] = 0
        d[3, 1] = 0
        np.testing.assert_allclose(d, np.zeros((8, 4)))

        s.set('Delta(-2,-1)', 42)
        self.assertAlmostEqual(s.Delta[0, 0], 42)
        self.assertAlmostEqual(s.get_Delta(-2, -1), 42)

        s.set('Delta(5,-1)', -7)
        self.assertAlmostEqual(s.Delta[7, 0], -7)
        self.assertAlmostEqual(s.get_Delta(5, -1), -7)

        s.set('Delta(-2,2)', 13)
        self.assertAlmostEqual(s.Delta[0, 3], 13)
        self.assertAlmostEqual(s.get_Delta(-2, 2), 13)

        s.set('Delta(5,2)', -5)
        self.assertAlmostEqual(s.Delta[7, 3], -5)
        self.assertAlmostEqual(s.get_Delta(5, 2), -5)
        
        s.set_Delta(-2, -1, 421)
        self.assertAlmostEqual(s.Delta[0, 0], 421)

        s.set_Delta(5, -1, -71)
        self.assertAlmostEqual(s.Delta[7, 0], -71)

        s.set_Delta(-2, 2, 133)
        self.assertAlmostEqual(s.Delta[0, 3], 133)

        s.set_Delta(5, 2, -50)
        self.assertAlmostEqual(s.Delta[7, 3], -50)
        


       


    def test_convert_back(self):
        """
        If we start with a SurfaceRZFourier, convert to Garabedian, and
        convert back to SurfaceFourier, we should get back what we
        started with.
        """
        for mpol in range(1, 4):
            for ntor in range(5):
                for nfp in range(1, 4):
                    sf1 = SurfaceRZFourier(nfp=nfp, mpol=mpol, ntor=ntor)
                    # Set all dofs to random numbers in [-2, 2]:
                    sf1.set_dofs((np.random.rand(len(sf1.get_dofs())) - 0.5) * 4)
                    sg = sf1.to_Garabedian()
                    sf2 = sg.to_RZFourier()
                    np.testing.assert_allclose(sf1.rc, sf2.rc)
                    np.testing.assert_allclose(sf1.zs, sf2.zs)
 






if __name__ == "__main__":
    unittest.main()<|MERGE_RESOLUTION|>--- conflicted
+++ resolved
@@ -7,29 +7,9 @@
 from simsopt.geo.surfacerzfourier import SurfaceRZFourier
 from simsopt.geo.surfacegarabedian import SurfaceGarabedian
 from simsopt.geo.surfacexyzfourier import SurfaceXYZFourier
+from surface_test_helpers import CoilCollection, get_ncsx_data,get_surface, get_exact_surface 
 
 TEST_DIR = (Path(__file__).parent / ".." / "test_files").resolve()
-
-<<<<<<< HEAD
-def get_exact_surface():
-    X = np.loadtxt('./NCSX_xyz_points/X.txt')
-    Y = np.loadtxt('./NCSX_xyz_points/Y.txt')
-    Z = np.loadtxt('./NCSX_xyz_points/Z.txt')
-    xyz = np.concatenate( (X[:,:, None] ,  Y[:,:,None], Z[:,:, None]), axis = 2) 
-    ntor = 16 
-    mpol = 10
-    
-    nfp = 1
-    stellsym = False
-    nphi = 33
-    ntheta = 21
-    
-    phis = np.linspace(0, 1, nphi, endpoint=False)
-    thetas = np.linspace(0, 1, ntheta, endpoint=False)
-    s = SurfaceXYZFourier(mpol=mpol, ntor=ntor, nfp = nfp, stellsym=stellsym, quadpoints_phi = phis, quadpoints_theta = thetas)
-    
-    s.least_squares_fit(xyz)
-    return s
 
 class SurfaceXYZFourierTests(unittest.TestCase):
     def test_aspect_ratio1(self):
@@ -101,9 +81,6 @@
 #        from mayavi import mlab
 #        mlab.points3d(cs[:,0], cs[:,1], cs[:,2])
 #        s.plot()
-=======
->>>>>>> b8a2f925
-
 
 class SurfaceRZFourierTests(unittest.TestCase):
     def test_init(self):

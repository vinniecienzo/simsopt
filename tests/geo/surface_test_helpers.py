import numpy as np
from simsopt.geo.surfacexyzfourier import SurfaceXYZFourier
from simsopt.geo.surfacerzfourier import SurfaceRZFourier
from simsopt.geo.surfacexyztensorfourier import SurfaceXYZTensorFourier
from simsopt.geo.curverzfourier import CurveRZFourier
from simsopt.geo.curvexyzfourier import CurveXYZFourier
from pathlib import Path
TEST_DIR = (Path(__file__).parent / ".." / "test_files").resolve()


<<<<<<< HEAD
def get_surface(surfacetype, stellsym, phis=None, thetas=None):
    nfp = 3
    ntor = 5
    mpol = 5
    nphi = 11 if surfacetype == "SurfaceXYZTensorFourier" else 12
    ntheta = 11 if surfacetype == "SurfaceXYZTensorFourier" else 12
=======
def get_ncsx_data(Nt_coils=25, Nt_ma=10, ppp=10):
    filename = TEST_DIR / 'NCSX_test_data' / 'NCSX_coil_coeffs.dat'
    coils = CurveXYZFourier.load_curves_from_file(filename, order=Nt_coils, ppp=ppp)
    nfp = 3
    currents = [6.52271941985300E+05, 6.51868569367400E+05, 5.37743588647300E+05]
    cR = [
        1.471415400740515, 0.1205306261840785, 0.008016125223436036, -0.000508473952304439,
        -0.0003025251710853062, -0.0001587936004797397, 3.223984137937924e-06, 3.524618949869718e-05,
        2.539719080181871e-06, -9.172247073731266e-06, -5.9091166854661e-06, -2.161311017656597e-06,
        -5.160802127332585e-07, -4.640848016990162e-08, 2.649427979914062e-08, 1.501510332041489e-08,
        3.537451979994735e-09, 3.086168230692632e-10, 2.188407398004411e-11, 5.175282424829675e-11,
        1.280947310028369e-11, -1.726293760717645e-11, -1.696747733634374e-11, -7.139212832019126e-12,
        -1.057727690156884e-12, 5.253991686160475e-13]
    sZ = [
        0.06191774986623827, 0.003997436991295509, -0.0001973128955021696, -0.0001892615088404824,
        -2.754694372995494e-05, -1.106933185883972e-05, 9.313743937823742e-06, 9.402864564707521e-06,
        2.353424962024579e-06, -1.910411249403388e-07, -3.699572817752344e-07, -1.691375323357308e-07,
        -5.082041581362814e-08, -8.14564855367364e-09, 1.410153957667715e-09, 1.23357552926813e-09,
        2.484591855376312e-10, -3.803223187770488e-11, -2.909708414424068e-11, -2.009192074867161e-12,
        1.775324360447656e-12, -7.152058893039603e-13, -1.311461207101523e-12, -6.141224681566193e-13,
        -6.897549209312209e-14]

    numpoints = Nt_ma*ppp+1 if ((Nt_ma*ppp) % 2 == 0) else Nt_ma*ppp
    ma = CurveRZFourier(numpoints, Nt_ma, nfp, True)
    ma.rc[:] = cR[0:(Nt_ma+1)]
    ma.zs[:] = sZ[0:Nt_ma]
    return (coils, currents, ma)


def get_surface(surfacetype, stellsym, phis=None, thetas=None, ntor=5, mpol=5):
    nfp = 3
    nphi = 11 if surfacetype == "SurfaceXYZTensorFourier" else 15
    ntheta = 11 if surfacetype == "SurfaceXYZTensorFourier" else 15
>>>>>>> bd843220

    if phis is None:
        phis = np.linspace(0, 1/nfp, nphi, endpoint=False)
    if thetas is None:
        if surfacetype == "SurfaceXYZTensorFourier":
            thetas = np.linspace(0, 1, ntheta, endpoint=False)
        else:
            thetas = np.linspace(0, 1/(1. + int(stellsym)), ntheta, endpoint=False)

    if surfacetype == "SurfaceXYZFourier":
        s = SurfaceXYZFourier(mpol=mpol, ntor=ntor, nfp=nfp, stellsym=stellsym,
                              quadpoints_phi=phis, quadpoints_theta=thetas)
    elif surfacetype == "SurfaceRZFourier":
        s = SurfaceRZFourier(mpol=mpol, ntor=ntor, nfp=nfp, stellsym=stellsym,
                             quadpoints_phi=phis, quadpoints_theta=thetas)
    elif surfacetype == "SurfaceXYZTensorFourier":
        s = SurfaceXYZTensorFourier(mpol=mpol, ntor=ntor, nfp=nfp, stellsym=stellsym,
                                    clamped_dims=[False, False, False],
                                    quadpoints_phi=phis, quadpoints_theta=thetas
                                    )
    else:
        raise Exception("surface type not implemented")
    return s


def get_exact_surface():
    filename_X = TEST_DIR / 'NCSX_test_data'/'X.dat'
    filename_Y = TEST_DIR / 'NCSX_test_data'/'Y.dat'
    filename_Z = TEST_DIR / 'NCSX_test_data'/'Z.dat'
    X = np.loadtxt(filename_X)
    Y = np.loadtxt(filename_Y)
    Z = np.loadtxt(filename_Z)
    xyz = np.concatenate((X[:, :, None], Y[:, :, None], Z[:, :, None]), axis=2)
    ntor = 16
    mpol = 10

    nfp = 1
    stellsym = False
    nphi = 33
    ntheta = 21

    phis = np.linspace(0, 1, nphi, endpoint=False)
    thetas = np.linspace(0, 1, ntheta, endpoint=False)
    s = SurfaceXYZFourier(mpol=mpol, ntor=ntor, nfp=nfp, stellsym=stellsym,
                          quadpoints_phi=phis, quadpoints_theta=thetas)
    s.least_squares_fit(xyz)

    return s<|MERGE_RESOLUTION|>--- conflicted
+++ resolved
@@ -8,14 +8,6 @@
 TEST_DIR = (Path(__file__).parent / ".." / "test_files").resolve()
 
 
-<<<<<<< HEAD
-def get_surface(surfacetype, stellsym, phis=None, thetas=None):
-    nfp = 3
-    ntor = 5
-    mpol = 5
-    nphi = 11 if surfacetype == "SurfaceXYZTensorFourier" else 12
-    ntheta = 11 if surfacetype == "SurfaceXYZTensorFourier" else 12
-=======
 def get_ncsx_data(Nt_coils=25, Nt_ma=10, ppp=10):
     filename = TEST_DIR / 'NCSX_test_data' / 'NCSX_coil_coeffs.dat'
     coils = CurveXYZFourier.load_curves_from_file(filename, order=Nt_coils, ppp=ppp)
@@ -49,7 +41,6 @@
     nfp = 3
     nphi = 11 if surfacetype == "SurfaceXYZTensorFourier" else 15
     ntheta = 11 if surfacetype == "SurfaceXYZTensorFourier" else 15
->>>>>>> bd843220
 
     if phis is None:
         phis = np.linspace(0, 1/nfp, nphi, endpoint=False)

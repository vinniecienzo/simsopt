--- conflicted
+++ resolved
@@ -1,10 +1,6 @@
 from pathlib import Path
 
 import numpy as np
-<<<<<<< HEAD
-=======
-
->>>>>>> d2cb28b1
 from simsopt.configs import get_ncsx_data
 from simsopt.field import coils_via_symmetries, BiotSavart
 from simsopt.geo import Volume, Area, ToroidalFlux, SurfaceXYZFourier, SurfaceRZFourier, SurfaceXYZTensorFourier, BoozerSurface
@@ -76,11 +72,7 @@
     """
     Returns a boozer surface that will be used in unit tests.
     """
-<<<<<<< HEAD
-    
-=======
 
->>>>>>> d2cb28b1
     assert label == "Volume" or label == "ToroidalFlux" or label == "Area"
 
     base_curves, base_currents, ma = get_ncsx_data()
@@ -88,17 +80,10 @@
     bs = BiotSavart(coils)
     current_sum = sum(abs(c.current.get_value()) for c in coils)
     G0 = 2. * np.pi * current_sum * (4 * np.pi * 10**(-7) / (2 * np.pi))
-<<<<<<< HEAD
-    
-    ## RESOLUTION DETAILS OF SURFACE ON WHICH WE OPTIMIZE FOR QA
-    mpol = 6  
-    ntor = 6  
-=======
 
     ## RESOLUTION DETAILS OF SURFACE ON WHICH WE OPTIMIZE FOR QA
     mpol = 6
     ntor = 6
->>>>>>> d2cb28b1
     stellsym = True
     nfp = 3
 
@@ -108,11 +93,7 @@
         mpol=mpol, ntor=ntor, stellsym=stellsym, nfp=nfp, quadpoints_phi=phis, quadpoints_theta=thetas)
     s.fit_to_curve(ma, 0.1, flip_theta=True)
     iota = -0.406
-<<<<<<< HEAD
-    
-=======
 
->>>>>>> d2cb28b1
     if label == "Volume":
         lab = Volume(s)
         lab_target = lab.J()
@@ -128,9 +109,5 @@
     boozer_surface = BoozerSurface(bs, s, lab, lab_target)
     res = boozer_surface.solve_residual_equation_exactly_newton(tol=1e-13, maxiter=20, iota=iota, G=G0)
     print(f"NEWTON {res['success']}: iter={res['iter']}, iota={res['iota']:.3f}, vol={s.volume():.3f}")
-<<<<<<< HEAD
-    
-=======
 
->>>>>>> d2cb28b1
     return bs, boozer_surface
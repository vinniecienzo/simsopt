name: Wheel Builder

on: [push, pull_request]

jobs:
  build_wheels:
    name: Build wheels on ${{ matrix.os }}
    runs-on: ${{ matrix.os }}
    strategy:
      matrix:
        os: [macos-11, ubuntu-20.04]

    steps:
      - uses: actions/checkout@v3

      - name: Fetch all history for all tags
        run: git fetch --prune --unshallow

      - name: Build wheels
        uses: pypa/cibuildwheel@v2.11.4
        # To supply options, put them in 'env'
        env:
<<<<<<< HEAD
          # Only build for python 3.{7,8,9,10}
          CIBW_BUILD : cp37-* cp38-* cp39-* cp310-* cp311-*
=======
          # Only build for python 3.{8,9,10}
          CIBW_BUILD : cp38-* cp39-* cp310-*
>>>>>>> 64ae0391
          # Supports only x86_64 arch for linux
          CIBW_ARCHS_LINUX: x86_64
          CIBW_ARCHS_MACOS: "x86_64 arm64"
          CIBW_SKIP: cp27-* cp36-* cp37-*
          CIBW_DEPENDENCY_VERSIONS: latest

      - uses: actions/upload-artifact@v3
        with:
          path: ./wheelhouse/*.whl

  build_sdist:
    name: Build source distribution
    runs-on: ubuntu-latest

    steps:
      - uses: actions/checkout@v3

      - name: Fetch all history for all tags
        run: git fetch --prune --unshallow

      - uses: actions/setup-python@v4
        name: Install Python
        with:
          python-version: '3.8'

      - name: Download all submodules
        run: git submodule update --init
        
      - name: Install setuptools_scm
        run: python -m pip install setuptools_scm build

      - name: Build sdist
        run: python -m build -s -o dist .
        
      - uses: actions/upload-artifact@v3
        with:
          path: dist/*.tar.gz

  upload_pypi:
    needs: [build_wheels, build_sdist]
    runs-on: ubuntu-latest
    # upload to PyPI on every tag starting with 'v'
    if: github.event_name == 'push' && startsWith(github.event.ref, 'refs/tags/v')
    # alternatively, to publish when a GitHub Release is created, use the following rule:
    # if: github.event_name == 'release' && github.event.action == 'published'
    steps:
      - uses: actions/download-artifact@v3
        with:
          name: artifact
          path: dist

      - uses: pypa/gh-action-pypi-publish@release/v1
        with:
          user: __token__
          password: ${{ secrets.PYPI_TOKEN }}
          #password: ${{ secrets.TEST_PYPI_TOKEN }}
          #repository_url: https://test.pypi.org/legacy/<|MERGE_RESOLUTION|>--- conflicted
+++ resolved
@@ -20,13 +20,8 @@
         uses: pypa/cibuildwheel@v2.11.4
         # To supply options, put them in 'env'
         env:
-<<<<<<< HEAD
-          # Only build for python 3.{7,8,9,10}
-          CIBW_BUILD : cp37-* cp38-* cp39-* cp310-* cp311-*
-=======
-          # Only build for python 3.{8,9,10}
-          CIBW_BUILD : cp38-* cp39-* cp310-*
->>>>>>> 64ae0391
+          # Only build for python 3.{8,9,10,11}
+          CIBW_BUILD : cp38-* cp39-* cp310-* cp311-*
           # Supports only x86_64 arch for linux
           CIBW_ARCHS_LINUX: x86_64
           CIBW_ARCHS_MACOS: "x86_64 arm64"

# coding: utf-8
# Copyright (c) HiddenSymmetries Development Team.
# Distributed under the terms of the LGPL License

"""
This module provides two main functions, fd_jac_mpi and
least_squares_mpi_solve. Also included are some functions that help in
the operation of these main functions.
"""

import logging
from datetime import datetime
from time import time
import traceback

import numpy as np
from scipy.optimize import least_squares, minimize
from scipy.optimize import NonlinearConstraint, LinearConstraint

try:
    from mpi4py import MPI
except ImportError as err:
    MPI = None

from .._core.optimizable import Optimizable
from ..util.mpi import MpiPartition
from .._core.finite_difference import MPIFiniteDifference
from ..objectives.least_squares import LeastSquaresProblem
from ..objectives.constrained import ConstrainedProblem

logger = logging.getLogger(__name__)

# Constants for signaling to workers what task to do:
CALCULATE_F = 1
CALCULATE_JAC = 2
CALCULATE_FD_JAC = 3
CALCULATE_NLC = 4

__all__ = ['least_squares_mpi_solve', 'constrained_mpi_solve']


def _mpi_workers_task(mpi: MpiPartition,
                      prob: Optimizable):
    """
    This function is called by worker processes when
    MpiPartition.workers_loop() receives a signal to do something.

    Args:
        mpi: A :obj:`simsopt.util.mpi.MpiPartition` object, storing
          the information about how the pool of MPI processes is
          divided into worker groups.
        prob: Optimizable object
        data: Integer with a value from 1 to 3
    """
    logger.debug('mpi workers task')

    # x is a buffer for receiving the state vector:
    x = np.empty(prob.dof_size, dtype='d')
    # If we make it here, we must be doing a fd_jac_par
    # calculation, so receive the state vector: mpi4py has
    # separate bcast and Bcast functions!!  comm.Bcast(x, root=0)
    x = mpi.comm_groups.bcast(x, root=0)
    logger.debug(f'worker loop worker x={x}')
    prob.x = x

    # We don't store or do anything with f() or jac(), because
    # the group leader will handle that.
    try:
        prob.unweighted_residuals()
    except:
        logger.warning("Exception caught by worker during residual "
                       "evaluation in worker loop")
        traceback.print_exc()  # Print traceback


def least_squares_mpi_solve(prob: LeastSquaresProblem,
                            mpi: MpiPartition,
                            grad: bool = False,
                            abs_step: float = 1.0e-7,
                            rel_step: float = 0.0,
                            diff_method: str = "forward",
                            **kwargs):
    """
    Solve a nonlinear-least-squares minimization problem using
    MPI. All MPI processes (including group leaders and workers)
    should call this function.

    Args:
        prob: Optimizable object defining the objective function(s) and
             parameter space.
        mpi: A MpiPartition object, storing the information about how
             the pool of MPI processes is divided into worker groups.
        grad: Whether to use a gradient-based optimization algorithm, as
             opposed to a gradient-free algorithm. If unspecified, a
             a gradient-free algorithm
             will be used by default. If you set ``grad=True``
             finite-difference gradients will be used.
        abs_step: Absolute step size for finite difference jac evaluation
        rel_step: Relative step size for finite difference jac evaluation
        diff_method: Differentiation strategy. Options are "centered", and
             "forward". If ``centered``, centered finite differences will
             be used. If ``forward``, one-sided finite differences will
             be used. Else, error is raised.
        kwargs: Any arguments to pass to
                `scipy.optimize.least_squares <https://docs.scipy.org/doc/scipy/reference/generated/scipy.optimize.least_squares.html>`_.
                For instance, you can supply ``max_nfev=100`` to set
                the maximum number of function evaluations (not counting
                finite-difference gradient evaluations) to 100. Or, you
                can supply ``method`` to choose the optimization algorithm.
    """
    if MPI is None:
        raise RuntimeError(
            "least_squares_mpi_solve requires the mpi4py package.")
    logger.info("Beginning solve.")

    x = np.copy(prob.x)  # For use in Bcast later.

    objective_file = None
    residuals_file = None
    datalog_started = False
    nevals = 0
    start_time = time()

    def _f_proc0(x):
        """
        This function is used for least_squares_mpi_solve.  It is similar
        to LeastSquaresProblem.f(), except this version is called only by
        proc 0 while workers are in the worker loop.
        """
        logger.debug("Entering _f_proc0")
        mpi.mobilize_workers(CALCULATE_F)
        # Send workers the state vector:
        mpi.comm_groups.bcast(x, root=0)
        logger.debug("Past bcast in _f_proc0")

        try:
            unweighted_residuals = prob.unweighted_residuals(x)
            logger.debug(f"unweighted residuals in _f_proc0:\n {unweighted_residuals}")
            residuals = prob.residuals()
            logger.debug(f"residuals in _f_proc0:\n {residuals}")
        except:
            unweighted_residuals = np.full(prob.parent_return_fns_no, 1.0e12)
            residuals = np.full(prob.parent_return_fns_no, 1.0e12)
            logger.info("Exception caught during function evaluation.")

        objective_val = prob.objective()

        nonlocal datalog_started, objective_file, residuals_file, nevals

        # Since the number of terms is not known until the first
        # evaluation of the objective function, we cannot write the
        # header of the output file until this first evaluation is
        # done.
        if not datalog_started:
            # Initialize log file
            datalog_started = True
            datestr = datetime.now().strftime("%Y-%m-%d-%H-%M-%S")
            objective_file = open(f"objective_{datestr}.dat", 'w')
            objective_file.write(f"Problem type:\nleast_squares\nnparams:\n{prob.dof_size}\n")
            objective_file.write("function_evaluation,seconds")

            residuals_file = open(f"residuals_{datestr}.dat", 'w')
            residuals_file.write(f"Problem type:\nleast_squares\nnparams:\n{prob.dof_size}\n")
            residuals_file.write("function_evaluation,seconds")

            for j in range(prob.dof_size):
                objective_file.write(f",x({j})")
            objective_file.write(",objective_function\n")

            for j in range(prob.dof_size):
                residuals_file.write(f",x({j})")
            residuals_file.write(",objective_function")
            for j in range(len(residuals)):
                residuals_file.write(f",F({j})")
            residuals_file.write("\n")

        del_t = time() - start_time
        objective_file.write(f"{nevals:6d},{del_t:12.4e}")
        for xj in x:
            objective_file.write(f",{xj:24.16e}")
        objective_file.write(f",{objective_val:24.16e}\n")
        objective_file.flush()

        residuals_file.write(f"{nevals:6d},{del_t:12.4e}")
        for xj in x:
            residuals_file.write(f",{xj:24.16e}")
        residuals_file.write(f",{objective_val:24.16e}")
        for fj in unweighted_residuals:
            residuals_file.write(f",{fj:24.16e}")
        residuals_file.write("\n")
        residuals_file.flush()
        nevals += 1
        logger.debug(f"residuals are {residuals}")
        return residuals

    # For MPI finite difference gradient, get the worker and leader action from
    # MPIFiniteDifference
    if grad:
        with MPIFiniteDifference(prob.residuals, mpi, abs_step=abs_step,
                                 rel_step=rel_step, diff_method=diff_method) as fd:
            if mpi.proc0_world:
                # proc0_world does this block, running the optimization.
                x0 = np.copy(prob.x)
                logger.info("Using finite difference method implemented in "
                            "SIMSOPT for evaluating gradient")
                result = least_squares(_f_proc0, x0, jac=fd.jac, verbose=2,
                                       **kwargs)

    else:
        leaders_action = lambda mpi, data: None
        workers_action = lambda mpi, data: _mpi_workers_task(mpi, prob)
        # Send group leaders and workers into their respective loops:
        mpi.apart(leaders_action, workers_action)

        if mpi.proc0_world:
            # proc0_world does this block, running the optimization.
            x0 = np.copy(prob.x)
            logger.info("Using derivative-free method")
            result = least_squares(_f_proc0, x0, verbose=2, **kwargs)

        # Stop loops for workers and group leaders:
        mpi.together()

    if mpi.proc0_world:
        x = result.x

        objective_file.close()
        residuals_file.close()

    datalog_started = False
    logger.info("Completed solve.")

    # Finally, make sure all procs get the optimal state vector.
    mpi.comm_world.Bcast(x)
    logger.debug(f'After Bcast, x={x}')
    # Set Parameters to their values for the optimum
    prob.x = x


def _constrained_mpi_workers_task(mpi: MpiPartition,
                                  prob: Optimizable,
                                  data: int):
    """
    This function is called by worker processes when
    MpiPartition.workers_loop() receives a signal to do something.

    Args:
        mpi: A :obj:`simsopt.util.mpi.MpiPartition` object, storing
          the information about how the pool of MPI processes is
          divided into worker groups.
        prob: Optimizable object
        data: Integer with a value from 1 to 3
    """
    logger.debug('mpi workers task')

    # x is a buffer for receiving the state vector:
    x = np.empty(prob.dof_size, dtype='d')
    # If we make it here, we must be doing a fd_jac_par
    # calculation, so receive the state vector: mpi4py has
    # separate bcast and Bcast functions!!  comm.Bcast(x, root=0)
    x = mpi.comm_groups.bcast(x, root=0)
    logger.debug(f'worker loop worker x={x}')
    prob.x = x

    # We don't store or do anything with f() or jac(), because
    # the group leader will handle that.
    if data == CALCULATE_F:
        try:
            prob.objective()
        except:
            logger.warning("Exception caught by worker during objective"
                           "evaluation in worker loop")
            traceback.print_exc()  # Print traceback
    elif data == CALCULATE_NLC:
        try:
            prob.nonlinear_constraints()
        except:
            logger.warning("Exception caught by worker during constraint"
                           "evaluation in worker loop")
            traceback.print_exc()  # Print traceback


def constrained_mpi_solve(prob: ConstrainedProblem,
                          mpi: MpiPartition,
                          grad: bool = False,
                          abs_step: float = 1.0e-7,
                          rel_step: float = 0.0,
                          diff_method: str = "forward",
                          opt_method: str = "SLSQP",
                          options: dict = None):
    r"""
    Solve a constrained minimization problem using
    MPI. All MPI processes (including group leaders and workers)
    should call this function.

    Args:
<<<<<<< HEAD
        prob: instance of ConstrainedProblem
=======
        prob: :obj:`~simsopt.objectives.ConstrainedProblem` object defining the
            objective function, parameter space, and constraints.
>>>>>>> 4a3f7a20
        mpi: A MpiPartition object, storing the information about how
            the pool of MPI processes is divided into worker groups.
        grad: Whether to use a gradient-based optimization algorithm, as
            opposed to a gradient-free algorithm. If unspecified, a
            a gradient-free algorithm
            will be used by default. If you set ``grad=True``
            finite-difference gradients will be used.
        abs_step: Absolute step size for finite difference jac evaluation
        rel_step: Relative step size for finite difference jac evaluation
        diff_method: Differentiation strategy. Options are ``"centered"`` and
            ``"forward"``. If ``"centered"``, centered finite differences will
            be used. If ``"forward"``, one-sided finite differences will
            be used. For other values, an error is raised.
        opt_method: Constrained solver to use: One of ``"SLSQP"``,
            ``"trust-constr"``, or ``"COBYLA"``. Use ``"COBYLA"`` for
            derivative-free optimization. See
            `scipy.optimize.minimize <https://docs.scipy.org/doc/scipy/reference/generated/scipy.optimize.minimize.html#scipy.optimize.minimize>`_
            for a description of the methods.
        options: dict, ``options`` keyword which is passed to
            `scipy.optimize.minimize <https://docs.scipy.org/doc/scipy/reference/generated/scipy.optimize.minimize.html#scipy.optimize.minimize>`_.
    """
    if MPI is None:
        raise RuntimeError(
            "cosntrained_mpi_solve requires the mpi4py package.")
    logger.info("Beginning solve.")

    x = np.copy(prob.x)  # For use in Bcast later.

    objective_file = None
    constraint_file = None
    objective_datalog_started = False
    constraint_datalog_started = False
    n_objective_evals = 0
    n_constraint_evals = 0
    start_time = time()

    def _f_proc0(x):
        """
        This function is used for constrained_mpi_solve.  It is called only by
        proc 0 while workers are in the worker loop.
        """
        logger.debug("Entering _f_proc0")
        mpi.mobilize_workers(CALCULATE_F)
        # Send workers the state vector:
        mpi.comm_groups.bcast(x, root=0)
        logger.debug("Past bcast in _f_proc0")

        try:
            objective_val = prob.objective(x)
            logger.debug(f"objective in _f_proc0:\n {objective_val}")
        except:
            objective_val = prob.fail
            logger.info("Exception caught during function evaluation.")

        nonlocal objective_datalog_started, objective_file, n_objective_evals

        # Since the number of terms is not known until the first
        # evaluation of the objective function, we cannot write the
        # header of the output file until this first evaluation is
        # done.
        if not objective_datalog_started:
            # Initialize log file
            objective_datalog_started = True
            datestr = datetime.now().strftime("%Y-%m-%d-%H-%M-%S")
            objective_file = open(f"objective_{datestr}.dat", 'w')
            objective_file.write(f"Problem type:\nconstrained\nnparams:\n{prob.dof_size}\n")
            objective_file.write("function_evaluation,seconds")

            for j in range(prob.dof_size):
                objective_file.write(f",x({j})")
            objective_file.write(",objective_function\n")

        del_t = time() - start_time
        objective_file.write(f"{n_objective_evals:6d},{del_t:12.4e}")
        for xj in x:
            objective_file.write(f",{xj:24.16e}")
        objective_file.write(f",{objective_val:24.16e}\n")
        objective_file.flush()

        n_objective_evals += 1
        logger.debug(f"objective is {objective_val}")
        return objective_val

    # wrap the constraints for logging
    def _nlc_proc0(x):
        """
        This function is used for constrained_mpi_solve.  It is called only by
        proc 0 while workers are in the worker loop.
        """
        logger.debug("Entering _nlc_proc0")
        mpi.mobilize_workers(CALCULATE_NLC)
        # Send workers the state vector:
        mpi.comm_groups.bcast(x, root=0)
        logger.debug("Past bcast in _nlc_proc0")

        try:
            constraint_val = prob.nonlinear_constraints(x)
            logger.debug(f"constraints in _nlc_proc0:\n {constraint_val}")
        except:
            constraint_val = np.full(prob.nvals, 1.0e12)
            logger.info("Exception caught during function evaluation.")

        nonlocal constraint_datalog_started, constraint_file, n_constraint_evals

        # Since the number of terms is not known until the first
        # evaluation of the objective function, we cannot write the
        # header of the output file until this first evaluation is
        # done.
        if not constraint_datalog_started:
            # Initialize log file
            constraint_datalog_started = True
            datestr = datetime.now().strftime("%Y-%m-%d-%H-%M-%S")
            constraint_file = open(f"constraint_{datestr}.dat", 'w')
            constraint_file.write(f"Problem type:\nconstrained\nnparams:\n{prob.dof_size}\n")
            constraint_file.write("function_evaluation,seconds")

            for j in range(prob.dof_size):
                constraint_file.write(f",x({j})")
            constraint_file.write(",constraint_function\n")
            for j in range(len(constraint_val)):
                constraint_file.write(f",F({j})")
            constraint_file.write("\n")

        del_t = time() - start_time
        constraint_file.write(f"{n_constraint_evals:6d},{del_t:12.4e}")
        for xj in x:
            constraint_file.write(f",{xj:24.16e}")
        for fj in constraint_val:
            constraint_file.write(f",{fj:24.16e}")
        constraint_file.write("\n")
        constraint_file.flush()

        n_constraint_evals += 1
        logger.debug(f"constraints are {constraint_val}")
        return constraint_val

    # prepare bounds
    bounds = list(zip(*prob.bounds))

    # prepare linear constraints
    constraints = []
    if prob.has_lc:
      constraints.append(LinearConstraint(prob.A_lc, lb=prob.l_lc, ub=prob.u_lc))

    # For MPI finite difference gradient, get the worker and leader action from
    # MPIFiniteDifference
    if grad:
        with MPIFiniteDifference(prob.all_funcs, mpi, abs_step=abs_step,
                                 rel_step=rel_step, diff_method=diff_method) as fd:

            def obj_jac(x):
                # dummy wrapper for batch finite difference
                return fd.jac(x)[0]

            if mpi.proc0_world:
                if prob.has_nlc:
                    def nlc_jac(x):
                        # dummy wrapper for batch finite difference
                        return fd.jac(x)[1:]
                    nlc = NonlinearConstraint(_nlc_proc0, lb=-np.inf, ub=0.0, jac=nlc_jac)
                    constraints.append(nlc)

                # proc0_world does this block, running the optimization.
                x0 = np.copy(prob.x)
                logger.info("Using finite difference method implemented in "
                            "SIMSOPT for evaluating gradient")
                result = minimize(_f_proc0, x0, jac=obj_jac,
                                  bounds=bounds, constraints=constraints,
                                  method=opt_method, options=options)

    else:

        leaders_action = lambda mpi, data: None
        workers_action = lambda mpi, data: _constrained_mpi_workers_task(mpi, prob, data)
        # Send group leaders and workers into their respective loops:
        mpi.apart(leaders_action, workers_action)

        if mpi.proc0_world:
            # proc0_world does this block, running the optimization.
            if prob.has_nlc:
                nlc = NonlinearConstraint(_nlc_proc0, lb=-np.inf, ub=0.0)
                constraints.append(nlc)
            x0 = np.copy(prob.x)
            logger.info("Using derivative-free method")
            result = minimize(_f_proc0, x0,
                              bounds=bounds, constraints=constraints,
                              method=opt_method, options=options)

        # Stop loops for workers and group leaders:
        mpi.together()

    if mpi.proc0_world:
        x = result.x

        objective_file.close()
        if prob.has_nlc:
            constraint_file.close()

    datalog_started = False
    logger.info("Completed solve.")

    # Finally, make sure all procs get the optimal state vector.
    mpi.comm_world.Bcast(x)
    logger.debug(f'After Bcast, x={x}')
    # Set Parameters to their values for the optimum
    prob.x = x<|MERGE_RESOLUTION|>--- conflicted
+++ resolved
@@ -294,12 +294,8 @@
     should call this function.
 
     Args:
-<<<<<<< HEAD
-        prob: instance of ConstrainedProblem
-=======
         prob: :obj:`~simsopt.objectives.ConstrainedProblem` object defining the
             objective function, parameter space, and constraints.
->>>>>>> 4a3f7a20
         mpi: A MpiPartition object, storing the information about how
             the pool of MPI processes is divided into worker groups.
         grad: Whether to use a gradient-based optimization algorithm, as

import numpy as np
from monty.json import MontyDecoder, MSONable

import simsoptpp as sopp
from .._core.optimizable import Optimizable
from .._core.derivative import Derivative


class MagneticField(sopp.MagneticField, Optimizable):

    '''
    Generic class that represents any magnetic field from which each magnetic
    field class inherits. The usage of ``MagneticField`` is as follows:

    .. code-block::

        bfield = BiotSavart(coils) # An instance of a MagneticField
        points = ... # points is a (n, 3) numpy array
        bfield.set_points(points)
        B = bfield.B() # returns the Magnetic field at `points`
        dA = bfield.dA_by_dX() # returns the gradient of the potential of the field at `points`

    ``MagneticField`` has a cache to avoid repeated calculations.
    To clear this cache manually, call the `clear_cached_properties()` function.
    The cache is automatically cleared when ``set_points`` is called or one of the dependencies
    changes.

    '''

    def set_points(self, xyz):
        return self.set_points_cart(xyz)

    def set_points_cart(self, xyz):
        if len(xyz.shape) != 2 or xyz.shape[1] != 3:
            raise ValueError(f"xyz array should have shape (n, 3), but has shape {xyz.shape}")
        if not xyz.flags['C_CONTIGUOUS']:
            raise ValueError("xyz array should be C contiguous. Consider using `numpy.ascontiguousarray`.")
        return sopp.MagneticField.set_points_cart(self, xyz)

    def set_points_cyl(self, rphiz):
        if len(rphiz.shape) != 2 or rphiz.shape[1] != 3:
            raise ValueError(f"rphiz array should have shape (n, 3), but has shape {rphiz.shape}")
        if not rphiz.flags['C_CONTIGUOUS']:
            raise ValueError("rphiz array should be C contiguous. Consider using `numpy.ascontiguousarray`.")
        return sopp.MagneticField.set_points_cyl(self, rphiz)

    def __init__(self, **kwargs):
        sopp.MagneticField.__init__(self)
        Optimizable.__init__(self, **kwargs)

    def clear_cached_properties(self):
        """Clear the cache."""
        sopp.MagneticField.invalidate_cache(self)

    def recompute_bell(self, parent=None):
        if np.any(self.dofs_free_status):
            self.clear_cached_properties()

    def __add__(self, other):
        """Add two magnetic fields."""
        return MagneticFieldSum([self, other])

    def __mul__(self, other):
        """Multiply a field with a scalar."""
        return MagneticFieldMultiply(other, self)

    def __rmul__(self, other):
        """Multiply a field with a scalar."""
        return MagneticFieldMultiply(other, self)

    def to_vtk(self, filename, nr=10, nphi=10, nz=10, rmin=1.0, rmax=2.0, zmin=-0.5, zmax=0.5):
        """Export the field evaluated on a regular grid for visualisation with e.g. Paraview."""
        from pyevtk.hl import gridToVTK
        rs = np.linspace(rmin, rmax, nr, endpoint=True)
        phis = np.linspace(0, 2*np.pi, nphi, endpoint=True)
        zs = np.linspace(zmin, zmax, nz, endpoint=True)

        R, Phi, Z = np.meshgrid(rs, phis, zs)
        X = R * np.cos(Phi)
        Y = R * np.sin(Phi)
        Z = Z

        RPhiZ = np.zeros((R.size, 3))
        RPhiZ[:, 0] = R.flatten()
        RPhiZ[:, 1] = Phi.flatten()
        RPhiZ[:, 2] = Z.flatten()

        self.set_points_cyl(RPhiZ)
        vals = self.B().reshape((R.shape[0], R.shape[1], R.shape[2], 3))
        contig = np.ascontiguousarray
        gridToVTK(filename, X, Y, Z, pointData={"B": (contig(vals[..., 0]), contig(vals[..., 1]), contig(vals[..., 2]))})


class MagneticFieldMultiply(MagneticField):
    """
    Class used to multiply a magnetic field by a scalar.  It takes as input a
    MagneticField class and a scalar and multiplies B, A and their derivatives
    by that value.
    """

    def __init__(self, scalar, Bfield):
        MagneticField.__init__(self, depends_on=[Bfield])
        self.scalar = scalar
        self.Bfield = Bfield

    def _set_points_cb(self):
        self.Bfield.set_points_cart(self.get_points_cart_ref())

    def _B_impl(self, B):
        B[:] = self.scalar*self.Bfield.B()

    def _dB_by_dX_impl(self, dB):
        dB[:] = self.scalar*self.Bfield.dB_by_dX()

    def _d2B_by_dXdX_impl(self, ddB):
        ddB[:] = self.scalar*self.Bfield.d2B_by_dXdX()

    def _A_impl(self, A):
        A[:] = self.scalar*self.Bfield.A()

    def _dA_by_dX_impl(self, dA):
        dA[:] = self.scalar*self.Bfield.dA_by_dX()

    def _d2A_by_dXdX_impl(self, ddA):
        ddA[:] = self.scalar*self.Bfield.d2A_by_dXdX()

    def as_dict(self) -> dict:
<<<<<<< HEAD
        return MSONable.as_dict(self)

    @classmethod
    def from_dict(cls, d):
        Bfield = MontyDecoder().process_decoded(d["Bfield"])
        return cls(d["scalar"], Bfield)
=======
        d = MSONable.as_dict(self)
        d["points"] = self.get_points_cart()
        return d

    @classmethod
    def from_dict(cls, d):
        decoder = MontyDecoder()
        Bfield = decoder.process_decoded(d["Bfield"])
        field = cls(d["scalar"], Bfield)
        xyz = decoder.process_decoded(d["points"])
        field.set_points_cart(xyz)
        return field
>>>>>>> 5d3fb4fb


class MagneticFieldSum(MagneticField):
    """
    Class used to sum two or more magnetic field together.  It can either be
    called directly with a list of magnetic fields given as input and outputing
    another magnetic field with B, A and its derivatives added together or it
    can be called by summing magnetic fields classes as Bfield1 + Bfield1
    """

    def __init__(self, Bfields):
        MagneticField.__init__(self, depends_on=Bfields)
        self.Bfields = Bfields

    def _set_points_cb(self):
        for bf in self.Bfields:
            bf.set_points_cart(self.get_points_cart_ref())

    def _B_impl(self, B):
        B[:] = np.sum([bf.B() for bf in self.Bfields], axis=0)

    def _dB_by_dX_impl(self, dB):
        dB[:] = np.sum([bf.dB_by_dX() for bf in self.Bfields], axis=0)

    def _d2B_by_dXdX_impl(self, ddB):
        ddB[:] = np.sum([bf.d2B_by_dXdX() for bf in self.Bfields], axis=0)

    def _A_impl(self, A):
        A[:] = np.sum([bf.A() for bf in self.Bfields], axis=0)

    def _dA_by_dX_impl(self, dA):
        dA[:] = np.sum([bf.dA_by_dX() for bf in self.Bfields], axis=0)

    def _d2A_by_dXdX_impl(self, ddA):
        ddA[:] = np.sum([bf.d2A_by_dXdX() for bf in self.Bfields], axis=0)

    def B_vjp(self, v):
        return sum([bf.B_vjp(v) for bf in self.Bfields if np.any(bf.dofs_free_status)])

<<<<<<< HEAD
    @classmethod
    def from_dict(cls, d):
        Bfields = Optimizable._decode(d)
        return cls(Bfields)
=======
    def as_dict(self) -> dict:
        d = MSONable.as_dict(self)
        d["points"] = self.get_points_cart()
        return d

    @classmethod
    def from_dict(cls, d):
        decoder = MontyDecoder()
        Bfields = []
        for field in d["Bfields"]:
            Bfields.append(decoder.process_decoded(field))
        field_sum = cls(Bfields)
        xyz = decoder.process_decoded(d["points"])
        field_sum.set_points_cart(xyz)
        return field_sum
>>>>>>> 5d3fb4fb


<|MERGE_RESOLUTION|>--- conflicted
+++ resolved
@@ -125,14 +125,6 @@
         ddA[:] = self.scalar*self.Bfield.d2A_by_dXdX()
 
     def as_dict(self) -> dict:
-<<<<<<< HEAD
-        return MSONable.as_dict(self)
-
-    @classmethod
-    def from_dict(cls, d):
-        Bfield = MontyDecoder().process_decoded(d["Bfield"])
-        return cls(d["scalar"], Bfield)
-=======
         d = MSONable.as_dict(self)
         d["points"] = self.get_points_cart()
         return d
@@ -145,7 +137,6 @@
         xyz = decoder.process_decoded(d["points"])
         field.set_points_cart(xyz)
         return field
->>>>>>> 5d3fb4fb
 
 
 class MagneticFieldSum(MagneticField):
@@ -185,12 +176,6 @@
     def B_vjp(self, v):
         return sum([bf.B_vjp(v) for bf in self.Bfields if np.any(bf.dofs_free_status)])
 
-<<<<<<< HEAD
-    @classmethod
-    def from_dict(cls, d):
-        Bfields = Optimizable._decode(d)
-        return cls(Bfields)
-=======
     def as_dict(self) -> dict:
         d = MSONable.as_dict(self)
         d["points"] = self.get_points_cart()
@@ -206,6 +191,5 @@
         xyz = decoder.process_decoded(d["points"])
         field_sum.set_points_cart(xyz)
         return field_sum
->>>>>>> 5d3fb4fb
 
 

--- conflicted
+++ resolved
@@ -3,11 +3,7 @@
 from .surface import Surface
 
 
-<<<<<<< HEAD
-class SurfaceRZFourier(sgpp.SurfaceRZFourier, Surface):
-=======
 class SurfaceRZFourier(sopp.SurfaceRZFourier, Surface):
->>>>>>> 0fd268d3
     r"""`SurfaceRZFourier` is a surface that is represented in cylindrical
     coordinates using the following Fourier series:
     
@@ -43,11 +39,7 @@
         """
         Return the dofs associated to this surface.
         """
-<<<<<<< HEAD
-        return np.asarray(sgpp.SurfaceRZFourier.get_dofs(self))
-=======
         return np.asarray(sopp.SurfaceRZFourier.get_dofs(self))
->>>>>>> 0fd268d3
 
     def make_names(self):
         """
